name: Deploy Swift Check AI

on:
  push:
    branches: [ main ]
  workflow_dispatch:

env:
  REGISTRY: swiftcheckacr.azurecr.io
  IMAGE_NAME: swiftcheck-api
  CONTAINER_APP_NAME: swiftcheck-api
  RESOURCE_GROUP: SwiftCheckAi
  ACR_NAME: swiftcheckacr
  IMAGES_TO_KEEP: 2

jobs:
  # ──────────────────────────────────────────────────────────────────────────
  build-and-push:
    runs-on: ubuntu-latest
    permissions:
      id-token: write

    steps:
    - name: Checkout code
      uses: actions/checkout@v4

    - name: Set up Docker Buildx
      uses: docker/setup-buildx-action@v3

    - name: Log in to Azure Container Registry
      uses: azure/docker-login@v1
      with:
        login-server: ${{ env.REGISTRY }}
        username: ${{ secrets.SWIFTCHECKAPI_REGISTRY_USERNAME }}
        password: ${{ secrets.SWIFTCHECKAPI_REGISTRY_PASSWORD }}

    - name: Build and push Docker image
      uses: docker/build-push-action@v5
      with:
        context: .
        file: ./Dockerfile.azure
        push: true
        tags: |
          ${{ env.REGISTRY }}/${{ env.IMAGE_NAME }}:latest
          ${{ env.REGISTRY }}/${{ env.IMAGE_NAME }}:${{ github.sha }}

    - name: Azure Login
      uses: azure/login@v1
      with:
        client-id:       ${{ secrets.SWIFTCHECKAPI_AZURE_CLIENT_ID }}
        tenant-id:       ${{ secrets.SWIFTCHECKAPI_AZURE_TENANT_ID }}
        subscription-id: ${{ secrets.SWIFTCHECKAPI_AZURE_SUBSCRIPTION_ID }}

    - name: Update Azure Container App
      shell: bash
      run: |
        az containerapp update \
          --name ${{ env.CONTAINER_APP_NAME }} \
          --resource-group ${{ env.RESOURCE_GROUP }} \
          --image ${{ env.REGISTRY }}/${{ env.IMAGE_NAME }}:${{ github.sha }}
    
    - name: Notify deployment complete
      run: |
        echo "✅ Deployment successful!"
        echo "🚀 Image: ${{ env.REGISTRY }}/${{ env.IMAGE_NAME }}:${{ github.sha }}"
        echo "🌐 URL:  https://swiftcheck-api.agreeabletree-bb0198f9.uaenorth.azurecontainerapps.io"

  # ──────────────────────────────────────────────────────────────────────────
  cleanup-acr:
    needs: build-and-push
    runs-on: ubuntu-latest
    if: success()
    permissions:
      id-token: write

    steps:
<<<<<<< HEAD
    # Azure authentication for ACR operations
=======
>>>>>>> f47615b4
    - name: Azure Login
      uses: azure/login@v1
      with:
        client-id:       ${{ secrets.SWIFTCHECKAPI_AZURE_CLIENT_ID }}
        tenant-id:       ${{ secrets.SWIFTCHECKAPI_AZURE_TENANT_ID }}
        subscription-id: ${{ secrets.SWIFTCHECKAPI_AZURE_SUBSCRIPTION_ID }}

<<<<<<< HEAD
    # Verify Azure authentication and subscription
    - name: Verify Azure connection and find ACR
      run: |
        echo "🔍 Verifying Azure authentication..."
        az account show
        echo ""
        echo "📋 Current subscription details:"
        az account show --query '{name:name, id:id, state:state}' --output table
        echo ""
        echo "🔍 Searching for ACR in all accessible subscriptions..."
        
        # Find the ACR across all subscriptions
        echo "Available ACRs:"
        az acr list --query '[].{Name:name, ResourceGroup:resourceGroup, LoginServer:loginServer, Subscription:subscription}' --output table || echo "No ACRs found or insufficient permissions"
        
        # Try to find the specific ACR
        acr_info=$(az acr list --query "[?name=='${{ env.ACR_NAME }}']" --output json)
        if [ "$(echo "$acr_info" | jq length)" -eq 0 ]; then
          echo "❌ ACR '${{ env.ACR_NAME }}' not found in current subscription"
          echo "🔍 Checking if ACR exists with different name..."
          az acr list --query '[].name' --output table
        else
          echo "✅ Found ACR: ${{ env.ACR_NAME }}"
          echo "$acr_info" | jq -r '.[0] | "ResourceGroup: \(.resourceGroup), LoginServer: \(.loginServer)"'
        fi

    # Use Docker login with registry credentials for ACR operations
    - name: Log in to Azure Container Registry using Docker
      uses: azure/docker-login@v1
      with:
        login-server: ${{ env.REGISTRY }}
        username: ${{ secrets.SWIFTCHECKAPI_REGISTRY_USERNAME }}
        password: ${{ secrets.SWIFTCHECKAPI_REGISTRY_PASSWORD }}

    # Verify ACR access using registry credentials
    - name: Verify ACR access using registry credentials
      run: |
        echo "🔐 Testing ACR access using registry credentials..."
        
        # Test access by listing repositories
        if curl -s -u "${{ secrets.SWIFTCHECKAPI_REGISTRY_USERNAME }}:${{ secrets.SWIFTCHECKAPI_REGISTRY_PASSWORD }}" \
           "https://${{ env.REGISTRY }}/v2/_catalog" | jq -e '.repositories' > /dev/null 2>&1; then
          echo "✅ Successfully authenticated to ACR using registry credentials"
        else
          echo "❌ Failed to authenticate to ACR using registry credentials"
          echo "🔄 Attempting Azure CLI login to ACR..."
          
          # Only try az acr login if registry credentials fail
          if ! az acr login --name ${{ env.ACR_NAME }}; then
            echo "❌ Both authentication methods failed"
            echo "💡 Will proceed with direct REST API calls using registry credentials"
          fi
        fi

=======
    # ── Get tags (compact JSON) ────────────────────────────────────────────
>>>>>>> f47615b4
    - name: Get current image tags
      id: get-tags
      shell: bash
      run: |
<<<<<<< HEAD
        echo "🔍 Getting tags for ${{ env.IMAGE_NAME }}..."
        
        # Use REST API with registry credentials as primary method
        echo "🔄 Using REST API to get tags..."
        if tag_response=$(curl -s -u "${{ secrets.SWIFTCHECKAPI_REGISTRY_USERNAME }}:${{ secrets.SWIFTCHECKAPI_REGISTRY_PASSWORD }}" \
                         "https://${{ env.REGISTRY }}/v2/${{ env.IMAGE_NAME }}/tags/list"); then
          
          # Check if response is valid JSON
          if echo "$tag_response" | jq empty 2>/dev/null; then
            # Extract and sort tags, keeping 'latest' first if it exists
            all_tags=$(echo "$tag_response" | jq -r '.tags[]?' 2>/dev/null || echo "")
            
            if [ -n "$all_tags" ]; then
              # Create JSON array with proper ordering: latest first, then by creation time (newest first)
              tags=$(echo "$all_tags" | grep -v '^latest$' | sort -r | jq -R . | jq -s .)
              
              # Add 'latest' at the beginning if it exists
              if echo "$all_tags" | grep -q '^latest$'; then
                tags=$(echo '["latest"]' "$tags" | jq -s 'add')
              fi
            else
              tags="[]"
            fi
            
            echo "✅ Successfully retrieved tags using REST API"
          else
            echo "❌ Invalid JSON response from REST API"
            tags="[]"
          fi
        else
          echo "❌ REST API failed, trying Azure CLI..."
          # Fallback to Azure CLI
          if tags=$(az acr repository show-tags --name ${{ env.ACR_NAME }} --repository ${{ env.IMAGE_NAME }} --orderby time_desc --output json 2>/dev/null); then
            echo "✅ Retrieved tags using Azure CLI"
          else
            echo "❌ Both methods failed, setting empty tags array"
            tags="[]"
          fi
        fi
        
        # Final validation that tags is valid JSON
        if ! echo "$tags" | jq empty 2>/dev/null; then
          echo "⚠️ Invalid JSON in tags, resetting to empty array"
          tags="[]"
        fi
        
        echo "tags=$tags" >> "$GITHUB_OUTPUT"
        tag_count=$(echo "$tags" | jq length)
        echo "📊 Found $tag_count total tags"
        
        # Debug: Show the tags
        echo "🏷️ Current tags:"
        if [ "$tag_count" -gt 0 ]; then
          echo "$tags" | jq -r '.[]'
        else
          echo "No tags found"
        fi
=======
        echo "🔍 Fetching tags for ${{ env.IMAGE_NAME }} ..."
        tags=$(az acr repository show-tags \
                 --name ${{ env.ACR_NAME }} \
                 --repository ${{ env.IMAGE_NAME }} \
                 --orderby time_desc \
                 --output json | jq -c 'sort | reverse')
        echo "tags=$tags" >> "$GITHUB_OUTPUT"
        echo "📊 Found $(jq length <<<"$tags") tags"
>>>>>>> f47615b4

    # ── Delete older tags ──────────────────────────────────────────────────
    - name: Clean up old image tags
      shell: bash
      env:
        TAGS: "${{ steps.get-tags.outputs.tags }}"
      run: |
<<<<<<< HEAD
        tags='${{ steps.get-tags.outputs.tags }}'
        tag_count=$(echo "$tags" | jq length)
        
        if [ "$tag_count" -gt ${{ env.IMAGES_TO_KEEP }} ]; then
          echo "🧹 Found $tag_count tags, keeping ${{ env.IMAGES_TO_KEEP }}, deleting $((tag_count - ${{ env.IMAGES_TO_KEEP }}))"
          
          # Get tags to delete (skip the first N to keep)
          tags_to_delete=$(echo "$tags" | jq -r '.[${{ env.IMAGES_TO_KEEP }}:][]')
          
          for tag in $tags_to_delete; do
            if [ -n "$tag" ] && [ "$tag" != "null" ]; then
              echo "🗑️ Deleting image tag: $tag"
              
              # Use REST API for deletion as primary method
              if curl -s -X DELETE -u "${{ secrets.SWIFTCHECKAPI_REGISTRY_USERNAME }}:${{ secrets.SWIFTCHECKAPI_REGISTRY_PASSWORD }}" \
                      "https://${{ env.REGISTRY }}/v2/${{ env.IMAGE_NAME }}/manifests/$tag" | grep -q "202\|404"; then
                echo "✅ Deleted tag: $tag"
              else
                echo "🔄 REST API deletion failed, trying Azure CLI..."
                # Fallback to Azure CLI
                if az acr repository delete --name ${{ env.ACR_NAME }} --image "${{ env.IMAGE_NAME }}:$tag" --yes 2>/dev/null; then
                  echo "✅ Deleted tag using Azure CLI: $tag"
                else
                  echo "⚠️ Failed to delete tag: $tag (may not exist or insufficient permissions)"
                fi
              fi
            fi
=======
        keep=${{ env.IMAGES_TO_KEEP }}
        total=$(jq length <<<"$TAGS")
        echo "🧹 Keeping ${keep} of ${total} tags"

        if (( total > keep )); then
          delete_list=$(jq -r ".[$keep:][]" <<<"$TAGS")
          for tag in $delete_list; do
            echo "🗑️ Deleting ${tag}"
            az acr repository delete \
              --name ${{ env.ACR_NAME }} \
              --image "${{ env.IMAGE_NAME }}:${tag}" \
              --yes
>>>>>>> f47615b4
          done
        else
          echo "ℹ️ Nothing to delete"
        fi

    # ── Remove untagged digests ────────────────────────────────────────────
    - name: Clean up untagged images
      shell: bash
      run: |
<<<<<<< HEAD
        echo "🧹 Cleaning up untagged/dangling images..."
        
        # Add error handling for untagged image cleanup
        if untagged_manifests=$(az acr repository show-manifests --name ${{ env.ACR_NAME }} --repository ${{ env.IMAGE_NAME }} --query "[?tags[0]==null].digest" -o tsv 2>/dev/null); then
          if [ -n "$untagged_manifests" ]; then
            echo "$untagged_manifests" | while read -r digest; do
              if [ -n "$digest" ]; then
                echo "🗑️ Deleting untagged manifest: $digest"
                az acr repository delete --name ${{ env.ACR_NAME }} --image "${{ env.IMAGE_NAME }}@$digest" --yes || echo "⚠️ Failed to delete manifest: $digest"
              fi
            done
            echo "✅ Cleaned up untagged images"
          else
            echo "ℹ️ No untagged images found"
          fi
        else
          echo "⚠️ Could not retrieve manifest information"
        fi
=======
        echo "🧹 Removing untagged manifests ..."
        az acr repository show-manifests \
          --name ${{ env.ACR_NAME }} \
          --repository ${{ env.IMAGE_NAME }} \
          --query "[?tags[0]==null].digest" -o tsv | while read -r digest; do
            [ -z "$digest" ] && continue
            echo "🗑️  Deleting digest $digest"
            az acr repository delete \
              --name ${{ env.ACR_NAME }} \
              --image "${{ env.IMAGE_NAME }}@${digest}" \
              --yes
          done
>>>>>>> f47615b4

    # ── Prune old Container App revisions ─────────────────────────────────
    - name: Clean up old Container App revisions
      shell: bash
      run: |
<<<<<<< HEAD
        echo "🧹 Cleaning up old Container App revisions..."
        
        # Add error handling for revision cleanup
        if revisions=$(az containerapp revision list --name ${{ env.CONTAINER_APP_NAME }} --resource-group ${{ env.RESOURCE_GROUP }} --query '[].name' -o json 2>/dev/null); then
          revision_count=$(echo "$revisions" | jq length)
          
          if [ "$revision_count" -gt ${{ env.IMAGES_TO_KEEP }} ]; then
            echo "📊 Found $revision_count revisions, keeping ${{ env.IMAGES_TO_KEEP }}, deactivating $((revision_count - ${{ env.IMAGES_TO_KEEP }}))"
            
            # Get revisions to deactivate (skip the first N to keep)
            revisions_to_deactivate=$(echo "$revisions" | jq -r '.[${{ env.IMAGES_TO_KEEP }}:][]')
            
            for revision in $revisions_to_deactivate; do
              if [ -n "$revision" ] && [ "$revision" != "null" ]; then
                echo "🗑️ Deactivating revision: $revision"
                az containerapp revision deactivate --name ${{ env.CONTAINER_APP_NAME }} --resource-group ${{ env.RESOURCE_GROUP }} --revision "$revision" || echo "⚠️ Failed to deactivate revision: $revision"
              fi
            done
            
            echo "✅ Completed revision cleanup process"
          else
            echo "ℹ️ Only $revision_count revisions found, no cleanup needed"
          fi
        else
          echo "⚠️ Could not retrieve revision information"
        fi
=======
        keep=${{ env.IMAGES_TO_KEEP }}
        revisions=$(az containerapp revision list \
                      --name ${{ env.CONTAINER_APP_NAME }} \
                      --resource-group ${{ env.RESOURCE_GROUP }} \
                      --query "sort_by([].{name:name,created:properties.createdTime}, &created)[].name" \
                      -o tsv)
        count=$(echo "$revisions" | wc -l)
        echo "🧹 Keeping ${keep} of ${count} revisions"
>>>>>>> f47615b4

        if (( count > keep )); then
          echo "$revisions" | head -n -"$keep" | while read -r rev; do
            echo "🗑️  Deactivating revision $rev"
            az containerapp revision deactivate \
              --name ${{ env.CONTAINER_APP_NAME }} \
              --resource-group ${{ env.RESOURCE_GROUP }} \
              --revision "$rev"
          done
        fi<|MERGE_RESOLUTION|>--- conflicted
+++ resolved
@@ -74,10 +74,7 @@
       id-token: write
 
     steps:
-<<<<<<< HEAD
-    # Azure authentication for ACR operations
-=======
->>>>>>> f47615b4
+    # FIXED: Proper Azure authentication for ACR operations
     - name: Azure Login
       uses: azure/login@v1
       with:
@@ -85,8 +82,7 @@
         tenant-id:       ${{ secrets.SWIFTCHECKAPI_AZURE_TENANT_ID }}
         subscription-id: ${{ secrets.SWIFTCHECKAPI_AZURE_SUBSCRIPTION_ID }}
 
-<<<<<<< HEAD
-    # Verify Azure authentication and subscription
+    # FIXED: Verify Azure authentication and subscription
     - name: Verify Azure connection and find ACR
       run: |
         echo "🔍 Verifying Azure authentication..."
@@ -112,7 +108,7 @@
           echo "$acr_info" | jq -r '.[0] | "ResourceGroup: \(.resourceGroup), LoginServer: \(.loginServer)"'
         fi
 
-    # Use Docker login with registry credentials for ACR operations
+    # FIXED: Use Docker login with registry credentials for ACR operations
     - name: Log in to Azure Container Registry using Docker
       uses: azure/docker-login@v1
       with:
@@ -120,7 +116,7 @@
         username: ${{ secrets.SWIFTCHECKAPI_REGISTRY_USERNAME }}
         password: ${{ secrets.SWIFTCHECKAPI_REGISTRY_PASSWORD }}
 
-    # Verify ACR access using registry credentials
+    # FIXED: Skip az acr login if it's causing issues, use registry credentials instead
     - name: Verify ACR access using registry credentials
       run: |
         echo "🔐 Testing ACR access using registry credentials..."
@@ -140,43 +136,18 @@
           fi
         fi
 
-=======
-    # ── Get tags (compact JSON) ────────────────────────────────────────────
->>>>>>> f47615b4
     - name: Get current image tags
       id: get-tags
       shell: bash
       run: |
-<<<<<<< HEAD
         echo "🔍 Getting tags for ${{ env.IMAGE_NAME }}..."
         
-        # Use REST API with registry credentials as primary method
+        # FIXED: Use REST API with registry credentials as primary method
         echo "🔄 Using REST API to get tags..."
-        if tag_response=$(curl -s -u "${{ secrets.SWIFTCHECKAPI_REGISTRY_USERNAME }}:${{ secrets.SWIFTCHECKAPI_REGISTRY_PASSWORD }}" \
-                         "https://${{ env.REGISTRY }}/v2/${{ env.IMAGE_NAME }}/tags/list"); then
-          
-          # Check if response is valid JSON
-          if echo "$tag_response" | jq empty 2>/dev/null; then
-            # Extract and sort tags, keeping 'latest' first if it exists
-            all_tags=$(echo "$tag_response" | jq -r '.tags[]?' 2>/dev/null || echo "")
-            
-            if [ -n "$all_tags" ]; then
-              # Create JSON array with proper ordering: latest first, then by creation time (newest first)
-              tags=$(echo "$all_tags" | grep -v '^latest$' | sort -r | jq -R . | jq -s .)
-              
-              # Add 'latest' at the beginning if it exists
-              if echo "$all_tags" | grep -q '^latest$'; then
-                tags=$(echo '["latest"]' "$tags" | jq -s 'add')
-              fi
-            else
-              tags="[]"
-            fi
-            
-            echo "✅ Successfully retrieved tags using REST API"
-          else
-            echo "❌ Invalid JSON response from REST API"
-            tags="[]"
-          fi
+        if tags=$(curl -s -u "${{ secrets.SWIFTCHECKAPI_REGISTRY_USERNAME }}:${{ secrets.SWIFTCHECKAPI_REGISTRY_PASSWORD }}" \
+                   "https://${{ env.REGISTRY }}/v2/${{ env.IMAGE_NAME }}/tags/list" | \
+                   jq -r '.tags // []' | jq -s 'sort_by(.) | reverse'); then
+          echo "✅ Successfully retrieved tags using REST API"
         else
           echo "❌ REST API failed, trying Azure CLI..."
           # Fallback to Azure CLI
@@ -188,41 +159,19 @@
           fi
         fi
         
-        # Final validation that tags is valid JSON
-        if ! echo "$tags" | jq empty 2>/dev/null; then
-          echo "⚠️ Invalid JSON in tags, resetting to empty array"
-          tags="[]"
-        fi
-        
-        echo "tags=$tags" >> "$GITHUB_OUTPUT"
+        echo "tags=$tags" >> $GITHUB_OUTPUT
         tag_count=$(echo "$tags" | jq length)
         echo "📊 Found $tag_count total tags"
         
         # Debug: Show the tags
         echo "🏷️ Current tags:"
-        if [ "$tag_count" -gt 0 ]; then
-          echo "$tags" | jq -r '.[]'
-        else
-          echo "No tags found"
-        fi
-=======
-        echo "🔍 Fetching tags for ${{ env.IMAGE_NAME }} ..."
-        tags=$(az acr repository show-tags \
-                 --name ${{ env.ACR_NAME }} \
-                 --repository ${{ env.IMAGE_NAME }} \
-                 --orderby time_desc \
-                 --output json | jq -c 'sort | reverse')
-        echo "tags=$tags" >> "$GITHUB_OUTPUT"
-        echo "📊 Found $(jq length <<<"$tags") tags"
->>>>>>> f47615b4
-
-    # ── Delete older tags ──────────────────────────────────────────────────
+        echo "$tags" | jq -r '.[]' 2>/dev/null || echo "No tags found or invalid JSON"
+
     - name: Clean up old image tags
       shell: bash
       env:
         TAGS: "${{ steps.get-tags.outputs.tags }}"
       run: |
-<<<<<<< HEAD
         tags='${{ steps.get-tags.outputs.tags }}'
         tag_count=$(echo "$tags" | jq length)
         
@@ -236,7 +185,7 @@
             if [ -n "$tag" ] && [ "$tag" != "null" ]; then
               echo "🗑️ Deleting image tag: $tag"
               
-              # Use REST API for deletion as primary method
+              # FIXED: Use REST API for deletion as primary method
               if curl -s -X DELETE -u "${{ secrets.SWIFTCHECKAPI_REGISTRY_USERNAME }}:${{ secrets.SWIFTCHECKAPI_REGISTRY_PASSWORD }}" \
                       "https://${{ env.REGISTRY }}/v2/${{ env.IMAGE_NAME }}/manifests/$tag" | grep -q "202\|404"; then
                 echo "✅ Deleted tag: $tag"
@@ -250,33 +199,19 @@
                 fi
               fi
             fi
-=======
-        keep=${{ env.IMAGES_TO_KEEP }}
-        total=$(jq length <<<"$TAGS")
-        echo "🧹 Keeping ${keep} of ${total} tags"
-
-        if (( total > keep )); then
-          delete_list=$(jq -r ".[$keep:][]" <<<"$TAGS")
-          for tag in $delete_list; do
-            echo "🗑️ Deleting ${tag}"
-            az acr repository delete \
-              --name ${{ env.ACR_NAME }} \
-              --image "${{ env.IMAGE_NAME }}:${tag}" \
-              --yes
->>>>>>> f47615b4
           done
-        else
-          echo "ℹ️ Nothing to delete"
-        fi
-
-    # ── Remove untagged digests ────────────────────────────────────────────
+          
+          echo "✅ Completed tag cleanup process"
+        else
+          echo "ℹ️ Only $tag_count tags found, no cleanup needed"
+        fi
+
     - name: Clean up untagged images
       shell: bash
       run: |
-<<<<<<< HEAD
         echo "🧹 Cleaning up untagged/dangling images..."
         
-        # Add error handling for untagged image cleanup
+        # FIXED: Add error handling for untagged image cleanup
         if untagged_manifests=$(az acr repository show-manifests --name ${{ env.ACR_NAME }} --repository ${{ env.IMAGE_NAME }} --query "[?tags[0]==null].digest" -o tsv 2>/dev/null); then
           if [ -n "$untagged_manifests" ]; then
             echo "$untagged_manifests" | while read -r digest; do
@@ -292,29 +227,13 @@
         else
           echo "⚠️ Could not retrieve manifest information"
         fi
-=======
-        echo "🧹 Removing untagged manifests ..."
-        az acr repository show-manifests \
-          --name ${{ env.ACR_NAME }} \
-          --repository ${{ env.IMAGE_NAME }} \
-          --query "[?tags[0]==null].digest" -o tsv | while read -r digest; do
-            [ -z "$digest" ] && continue
-            echo "🗑️  Deleting digest $digest"
-            az acr repository delete \
-              --name ${{ env.ACR_NAME }} \
-              --image "${{ env.IMAGE_NAME }}@${digest}" \
-              --yes
-          done
->>>>>>> f47615b4
-
-    # ── Prune old Container App revisions ─────────────────────────────────
+
     - name: Clean up old Container App revisions
       shell: bash
       run: |
-<<<<<<< HEAD
         echo "🧹 Cleaning up old Container App revisions..."
         
-        # Add error handling for revision cleanup
+        # FIXED: Add error handling for revision cleanup
         if revisions=$(az containerapp revision list --name ${{ env.CONTAINER_APP_NAME }} --resource-group ${{ env.RESOURCE_GROUP }} --query '[].name' -o json 2>/dev/null); then
           revision_count=$(echo "$revisions" | jq length)
           
@@ -338,23 +257,33 @@
         else
           echo "⚠️ Could not retrieve revision information"
         fi
-=======
-        keep=${{ env.IMAGES_TO_KEEP }}
-        revisions=$(az containerapp revision list \
-                      --name ${{ env.CONTAINER_APP_NAME }} \
-                      --resource-group ${{ env.RESOURCE_GROUP }} \
-                      --query "sort_by([].{name:name,created:properties.createdTime}, &created)[].name" \
-                      -o tsv)
-        count=$(echo "$revisions" | wc -l)
-        echo "🧹 Keeping ${keep} of ${count} revisions"
->>>>>>> f47615b4
-
-        if (( count > keep )); then
-          echo "$revisions" | head -n -"$keep" | while read -r rev; do
-            echo "🗑️  Deactivating revision $rev"
-            az containerapp revision deactivate \
-              --name ${{ env.CONTAINER_APP_NAME }} \
-              --resource-group ${{ env.RESOURCE_GROUP }} \
-              --revision "$rev"
-          done
-        fi+
+    - name: Show final cleanup summary
+      run: |
+        echo "📊 === CLEANUP SUMMARY ==="
+        
+        echo "🏷️ Registry Info:"
+        echo "Registry: ${{ env.REGISTRY }}"
+        echo "Repository: ${{ env.IMAGE_NAME }}"
+        
+        echo ""
+        echo "📋 Remaining image tags:"
+        # Use REST API to get final tag list
+        if remaining_tags=$(curl -s -u "${{ secrets.SWIFTCHECKAPI_REGISTRY_USERNAME }}:${{ secrets.SWIFTCHECKAPI_REGISTRY_PASSWORD }}" \
+                           "https://${{ env.REGISTRY }}/v2/${{ env.IMAGE_NAME }}/tags/list" | \
+                           jq -r '.tags[]? // empty' 2>/dev/null); then
+          if [ -n "$remaining_tags" ]; then
+            echo "$remaining_tags"
+          else
+            echo "No tags found"
+          fi
+        else
+          echo "⚠️ Could not retrieve current tags"
+        fi
+        
+        echo ""
+        echo "🔄 Active Container App revisions:"
+        az containerapp revision list --name ${{ env.CONTAINER_APP_NAME }} --resource-group ${{ env.RESOURCE_GROUP }} --query '[].{Name:name,CreatedTime:properties.createdTime,Active:properties.active}' -o table 2>/dev/null || echo "⚠️ Could not retrieve revision info"
+        
+        echo ""
+        echo "💾 Storage cleanup complete! 🎉"